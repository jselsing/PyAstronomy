--- conflicted
+++ resolved
@@ -82,7 +82,6 @@
     PyaErrTemplate.__init__(self, what, "PyA download error", **keys)
 
 
-<<<<<<< HEAD
 class PyAFileError(PyaErrTemplate):
   
   def __init__(self, fn, mode, **keys):
@@ -104,7 +103,8 @@
     elif mode == "ne":
       what = "File '" + str(fn) + "' does not exist."
     PyaErrTemplate.__init__(self, what, "PyA file error", **keys)
-=======
+
+
 class PyAAlgorithmFailure(PyaErrTemplate):
   
   def __init__(self, what, **keys):
@@ -114,4 +114,3 @@
       Whenever an algorithm fails in accomplishing its purpose.
     """
     PyaErrTemplate.__init__(self, what, "PyA algorithm failure", **keys)
->>>>>>> 466ddf1d
